--- conflicted
+++ resolved
@@ -28,35 +28,22 @@
 		<form class="navbar-form navbar-right">
 			<div class="form-group">
 				<div class="input-group">
-<<<<<<< HEAD
-					<ul class="nav navbar-nav">
-						<li class="dropdown">
-							<a href="#" class="dropdown-toggle" data-toggle="dropdown" role="button" aria-haspopup="true" aria-expanded="false">
-								<span class="glyphicon glyphicon-globe"></span>
-								{{i18n .Lang "language"}}
-								<span class="caret"></span></a>
-								<ul class="dropdown-menu">
-									<li><a href="/language?lang=en-US">{{i18n .Lang "language_en-US"}}</a></li>						
-									<li><a href="/language?lang=zh-CN">{{i18n .Lang "language_zh-CN"}}</a></li>
-									<li><a href="/language?lang=de-DE">{{i18n .Lang "language_de-DE"}}</a></li>
-									<li><a href="/language?lang=ru-RU">{{i18n .Lang "language_ru-RU"}}</a></li>
-								</ul>
-							</li>
-=======
+
 				    <ul class="nav navbar-nav">
-				    <li class="dropdown">
-					  	<a href="#" class="dropdown-toggle" data-toggle="dropdown" role="button" aria-haspopup="true" aria-expanded="false">
-						   <span class="glyphicon glyphicon-globe"></span>
-						     {{i18n .Lang "language"}}						   
-						<span class="caret"></span></a>
-				        <ul class="dropdown-menu">
-						  <li><a href="/language?lang=en-US">{{i18n .Lang "language_en-US"}}</a></li>						
-						  <li><a href="/language?lang=zh-CN">{{i18n .Lang "language_zh-CN"}}</a></li>
-						  <li><a href="/language?lang=de-DE">{{i18n .Lang "language_de-DE"}}</a></li>
-						  <li><a href="/language?lang=ru-RU">{{i18n .Lang "language_ru-RU"}}</a></li>
-						  <li><a href="/language?lang=ja-JP">{{i18n .Lang "language_ja-JP"}}</a></li>
->>>>>>> 05e02ac8
-						</ul>
+					    <li class="dropdown">
+						  	<a href="#" class="dropdown-toggle" data-toggle="dropdown" role="button" aria-haspopup="true" aria-expanded="false">
+							   <span class="glyphicon glyphicon-globe"></span>
+							     {{i18n .Lang "language"}}						   
+							<span class="caret"></span></a>
+					        <ul class="dropdown-menu">
+							  <li><a href="/language?lang=en-US">{{i18n .Lang "language_en-US"}}</a></li>						
+							  <li><a href="/language?lang=zh-CN">{{i18n .Lang "language_zh-CN"}}</a></li>
+							  <li><a href="/language?lang=de-DE">{{i18n .Lang "language_de-DE"}}</a></li>
+							  <li><a href="/language?lang=ru-RU">{{i18n .Lang "language_ru-RU"}}</a></li>
+							  <li><a href="/language?lang=ja-JP">{{i18n .Lang "language_ja-JP"}}</a></li>
+							</ul>
+						</li>
+					</ul>
 					</div>
 
 					<div class="input-group" >
