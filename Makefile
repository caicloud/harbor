# Makefile for Harbor project
#	
# Targets:
#
# all:			prepare env, compile binarys, build images and install images 
# prepare: 		prepare env
# compile: 		compile adminserver, ui and jobservice code
#
# compile_golangimage:
#			compile from golang image
#			for example: make compile_golangimage -e GOBUILDIMAGE= \
#							golang:1.7.3
# compile_adminserver, compile_ui, compile_jobservice: compile specific binary
#
# build: 		build Harbor docker images (defuault: build_photon)
#			for example: make build -e BASEIMAGE=photon
# build_photon:	build Harbor docker images from photon baseimage
# 
# install:		include compile binarys, build images, prepare specific \ 
#				version composefile and startup Harbor instance
#
# start:		startup Harbor instance	
#
# down:			shutdown Harbor instance
#
# package_online:
#				prepare online install package
#			for example: make package_online -e DEVFLAG=false\
#							REGISTRYSERVER=reg-bj.eng.vmware.com \
#							REGISTRYPROJECTNAME=harborrelease
#						
# package_offline:
#				prepare offline install package
# 
# pushimage:	push Harbor images to specific registry server
#			for example: make pushimage -e DEVFLAG=false REGISTRYUSER=admin \
#							REGISTRYPASSWORD=***** \
#							REGISTRYSERVER=reg-bj.eng.vmware.com/ \
#							REGISTRYPROJECTNAME=harborrelease
#				note**: need add "/" on end of REGISTRYSERVER. If not setting \
#						this value will push images directly to dockerhub.
#						 make pushimage -e DEVFLAG=false REGISTRYUSER=vmware \
#							REGISTRYPASSWORD=***** \
#							REGISTRYPROJECTNAME=vmware
#
# clean:        remove binary, Harbor images, specific version docker-compose \
#               file, specific version tag and online/offline install package
# cleanbinary:	remove adminserver, ui and jobservice binary
# cleanimage: 	remove Harbor images 
# cleandockercomposefile:	
#				remove specific version docker-compose 
# cleanversiontag:
#				cleanpackageremove specific version tag
# cleanpackage: remove online/offline install package
# 
# other example:
#	clean specific version binarys and images:
#				make clean -e VERSIONTAG=[TAG]
#				note**: If commit new code to github, the git commit TAG will \
#				change. Better use this commond clean previous images and \
#				files with specific TAG. 
#   By default DEVFLAG=true, if you want to release new version of Harbor, \
#		should setting the flag to false.
#				make XXXX -e DEVFLAG=false

SHELL := /bin/bash
BUILDPATH=$(CURDIR)
MAKEPATH=$(BUILDPATH)/make
MAKEDEVPATH=$(MAKEPATH)/dev
SRCPATH=./src
TOOLSPATH=$(BUILDPATH)/tools
UIPATH=$(BUILDPATH)/src/ui
UINGPATH=$(BUILDPATH)/src/ui_ng
GOBASEPATH=/go/src/github.com/vmware
CHECKENVCMD=checkenv.sh
BASEIMAGE=photon
COMPILETAG=compile_normal
REGISTRYSERVER=
REGISTRYPROJECTNAME=vmware
DEVFLAG=true
NOTARYFLAG=false
REGISTRYVERSION=photon-2.6.0
NGINXVERSION=1.11.5
PHOTONVERSION=1.0
NOTARYVERSION=server-0.5.0
NOTARYSIGNERVERSION=signer-0.5.0
MARIADBVERSION=mariadb-10.1.10
HTTPPROXY=

#clarity parameters
CLARITYIMAGE=danieljt/harbor-clarity-base[:tag]
CLARITYSEEDPATH=/clarity-seed
CLARITYBUILDSCRIPT=/entrypoint.sh

# docker parameters
DOCKERCMD=$(shell which docker)
DOCKERBUILD=$(DOCKERCMD) build
DOCKERRMIMAGE=$(DOCKERCMD) rmi
DOCKERPULL=$(DOCKERCMD) pull
DOCKERIMASES=$(DOCKERCMD) images
DOCKERSAVE=$(DOCKERCMD) save
DOCKERCOMPOSECMD=$(shell which docker-compose)
DOCKERTAG=$(DOCKERCMD) tag

# go parameters
GOCMD=$(shell which go)
GOBUILD=$(GOCMD) build
GOCLEAN=$(GOCMD) clean
GOINSTALL=$(GOCMD) install
GOTEST=$(GOCMD) test
GODEP=$(GOTEST) -i
GOFMT=gofmt -w
GOBUILDIMAGE=reg.mydomain.com/library/harborgo[:tag]
GOBUILDPATH=$(GOBASEPATH)/harbor
GOIMAGEBUILDCMD=/usr/local/go/bin/go
GOIMAGEBUILD=$(GOIMAGEBUILDCMD) build
GOBUILDPATH_ADMINSERVER=$(GOBUILDPATH)/src/adminserver
GOBUILDPATH_UI=$(GOBUILDPATH)/src/ui
GOBUILDPATH_JOBSERVICE=$(GOBUILDPATH)/src/jobservice
GOBUILDMAKEPATH=$(GOBUILDPATH)/make
GOBUILDMAKEPATH_ADMINSERVER=$(GOBUILDMAKEPATH)/dev/adminserver
GOBUILDMAKEPATH_UI=$(GOBUILDMAKEPATH)/dev/ui
GOBUILDMAKEPATH_JOBSERVICE=$(GOBUILDMAKEPATH)/dev/jobservice
GOLANGDOCKERFILENAME=Dockerfile.golang

# binary 
ADMINSERVERSOURCECODE=$(SRCPATH)/adminserver
ADMINSERVERBINARYPATH=$(MAKEDEVPATH)/adminserver
ADMINSERVERBINARYNAME=harbor_adminserver
UISOURCECODE=$(SRCPATH)/ui
UIBINARYPATH=$(MAKEDEVPATH)/ui
UIBINARYNAME=harbor_ui
JOBSERVICESOURCECODE=$(SRCPATH)/jobservice
JOBSERVICEBINARYPATH=$(MAKEDEVPATH)/jobservice
JOBSERVICEBINARYNAME=harbor_jobservice

# prepare parameters
PREPAREPATH=$(TOOLSPATH)
PREPARECMD=prepare

# configfile
CONFIGPATH=$(MAKEPATH)
CONFIGFILE=harbor.cfg

# makefile
MAKEFILEPATH_PHOTON=$(MAKEPATH)/photon

# common dockerfile
DOCKERFILEPATH_COMMON=$(MAKEPATH)/common
DOCKERFILEPATH_DB=$(DOCKERFILEPATH_COMMON)/db
DOCKERFILENAME_DB=Dockerfile

# docker image name
DOCKERIMAGENAME_ADMINSERVER=vmware/harbor-adminserver
DOCKERIMAGENAME_UI=vmware/harbor-ui
DOCKERIMAGENAME_JOBSERVICE=vmware/harbor-jobservice
DOCKERIMAGENAME_LOG=vmware/harbor-log
DOCKERIMAGENAME_DB=vmware/harbor-db

# docker-compose files
DOCKERCOMPOSEFILEPATH=$(MAKEPATH)
DOCKERCOMPOSETPLFILENAME=docker-compose.tpl
DOCKERCOMPOSEFILENAME=docker-compose.yml
DOCKERCOMPOSENOTARYFILENAME=docker-compose.notary.yml

# version prepare
VERSIONFILEPATH=$(CURDIR)
VERSIONFILENAME=VERSION
GITCMD=$(shell which git)
GITTAG=$(GITCMD) describe --tags
ifeq ($(DEVFLAG), true)        
	VERSIONTAG=dev
else        
	VERSIONTAG=$(shell $(GITTAG))
endif

SEDCMD=$(shell which sed)

# package 
TARCMD=$(shell which tar)
ZIPCMD=$(shell which gzip)
DOCKERIMGFILE=harbor
HARBORPKG=harbor

# pushimage
PUSHSCRIPTPATH=$(MAKEPATH)
PUSHSCRIPTNAME=pushimage.sh
REGISTRYUSER=user
REGISTRYPASSWORD=default

version:
	@printf $(VERSIONTAG) > $(VERSIONFILEPATH)/$(VERSIONFILENAME);
	
check_environment:
	@$(MAKEPATH)/$(CHECKENVCMD)

compile_adminserver:
	@echo "compiling binary for adminserver..."
	@$(GOBUILD) -o $(ADMINSERVERBINARYPATH)/$(ADMINSERVERBINARYNAME) $(ADMINSERVERSOURCECODE)
	@echo "Done."

compile_ui:
	@echo "compiling binary for ui..."
	@$(GOBUILD) -o $(UIBINARYPATH)/$(UIBINARYNAME) $(UISOURCECODE)
	@echo "Done."
	
compile_jobservice:
	@echo "compiling binary for jobservice..."
	@$(GOBUILD) -o $(JOBSERVICEBINARYPATH)/$(JOBSERVICEBINARYNAME) $(JOBSERVICESOURCECODE)
	@echo "Done."
	
compile_clarity:
	@echo "compiling binary for clarity ui..."
	@if [ "$(HTTPPROXY)" != "" ] ; then \
		$(DOCKERCMD) run --rm -v $(UIPATH)/static:$(CLARITYSEEDPATH)/dist -v $(UINGPATH)/src:$(CLARITYSEEDPATH)/src $(CLARITYIMAGE) $(SHELL) $(CLARITYBUILDSCRIPT) -p $(HTTPPROXY); \
	else \
		$(DOCKERCMD) run --rm -v $(UIPATH)/static:$(CLARITYSEEDPATH)/dist -v $(UINGPATH)/src:$(CLARITYSEEDPATH)/src $(CLARITYIMAGE) $(SHELL) $(CLARITYBUILDSCRIPT); \
	fi
	@echo "Done."
	
compile_normal: compile_clarity compile_adminserver compile_ui compile_jobservice

compile_golangimage: compile_clarity
	@echo "compiling binary for adminserver (golang image)..."
	@echo $(GOBASEPATH)
	@echo $(GOBUILDPATH)
	@$(DOCKERCMD) run --rm -v $(BUILDPATH):$(GOBUILDPATH) -w $(GOBUILDPATH_ADMINSERVER) $(GOBUILDIMAGE) $(GOIMAGEBUILD) -v -o $(GOBUILDMAKEPATH_ADMINSERVER)/$(ADMINSERVERBINARYNAME)
	@echo "Done."

	@echo "compiling binary for ui (golang image)..."
	@echo $(GOBASEPATH)
	@echo $(GOBUILDPATH)
	@$(DOCKERCMD) run --rm -v $(BUILDPATH):$(GOBUILDPATH) -w $(GOBUILDPATH_UI) $(GOBUILDIMAGE) $(GOIMAGEBUILD) -v -o $(GOBUILDMAKEPATH_UI)/$(UIBINARYNAME)
	@echo "Done."
	
	@echo "compiling binary for jobservice (golang image)..."
	@$(DOCKERCMD) run --rm -v $(BUILDPATH):$(GOBUILDPATH) -w $(GOBUILDPATH_JOBSERVICE) $(GOBUILDIMAGE) $(GOIMAGEBUILD) -v -o $(GOBUILDMAKEPATH_JOBSERVICE)/$(JOBSERVICEBINARYNAME)
	@echo "Done."
	
compile:check_environment $(COMPILETAG)

prepare: 
	@echo "preparing..."
	@if [ "$(NOTARYFLAG)" = "true" ] ; then \
		$(MAKEPATH)/$(PREPARECMD) --conf $(CONFIGPATH)/$(CONFIGFILE) --with-notary; \
	else \
		$(MAKEPATH)/$(PREPARECMD) --conf $(CONFIGPATH)/$(CONFIGFILE) ; \
	fi	
	
build_common: version
	@echo "buildging db container for photon..."
	@cd $(DOCKERFILEPATH_DB) && $(DOCKERBUILD) -f $(DOCKERFILENAME_DB) -t $(DOCKERIMAGENAME_DB):$(VERSIONTAG) .
	@echo "Done."

build_photon: build_common
	make -f $(MAKEFILEPATH_PHOTON)/Makefile build -e DEVFLAG=$(DEVFLAG)
	
build: build_$(BASEIMAGE)
	
modify_composefile: 
	@echo "preparing docker-compose file..."
	@cp $(DOCKERCOMPOSEFILEPATH)/$(DOCKERCOMPOSETPLFILENAME) $(DOCKERCOMPOSEFILEPATH)/$(DOCKERCOMPOSEFILENAME)
	@$(SEDCMD) -i 's/__version__/$(VERSIONTAG)/g' $(DOCKERCOMPOSEFILEPATH)/$(DOCKERCOMPOSEFILENAME)
	
install: compile build prepare modify_composefile start
	
package_online: modify_composefile
	@echo "packing online package ..."
	@cp -r make $(HARBORPKG)
	@if [ -n "$(REGISTRYSERVER)" ] ; then \
		$(SEDCMD) -i 's/image\: vmware/image\: $(REGISTRYSERVER)\/$(REGISTRYPROJECTNAME)/' \
		$(HARBORPKG)/docker-compose.yml ; \
	fi
	@cp LICENSE $(HARBORPKG)/LICENSE
	@cp NOTICE $(HARBORPKG)/NOTICE

	@if [ "$(NOTARYFLAG)" = "true" ] ; then \
		$(TARCMD) -zcvf harbor-online-installer-$(VERSIONTAG).tgz \
		          $(HARBORPKG)/common/templates $(HARBORPKG)/prepare \
				  $(HARBORPKG)/LICENSE $(HARBORPKG)/NOTICE \
				  $(HARBORPKG)/install.sh $(HARBORPKG)/$(DOCKERCOMPOSEFILENAME) \
				  $(HARBORPKG)/harbor.cfg $(HARBORPKG)/$(DOCKERCOMPOSENOTARYFILENAME); \
	else \
		$(TARCMD) -zcvf harbor-online-installer-$(VERSIONTAG).tgz \
		          $(HARBORPKG)/common/templates $(HARBORPKG)/prepare \
				  $(HARBORPKG)/LICENSE $(HARBORPKG)/NOTICE \
				  $(HARBORPKG)/install.sh $(HARBORPKG)/$(DOCKERCOMPOSEFILENAME) \
				  $(HARBORPKG)/harbor.cfg ; \
	fi
						
	@rm -rf $(HARBORPKG)
	@echo "Done."
		
package_offline: compile build modify_composefile
	@echo "packing offline package ..."
	@cp -r make $(HARBORPKG)
	
	@cp LICENSE $(HARBORPKG)/LICENSE
	@cp NOTICE $(HARBORPKG)/NOTICE
			
	@echo "pulling nginx and registry..."
	@$(DOCKERPULL) registry:$(REGISTRYVERSION)
	@$(DOCKERPULL) nginx:$(NGINXVERSION)
	@if [ "$(NOTARYFLAG)" = "true" ] ; then \
		echo "pulling notary and harbor-notary-db..."; \
		$(DOCKERPULL) vmware/notary-photon:$(NOTARYVERSION); \
		$(DOCKERPULL) vmware/notary-photon:$(NOTARYSIGNERVERSION); \
		$(DOCKERPULL) vmware/harbor-notary-db:$(MARIADBVERSION); \
	fi	
	
	@echo "saving harbor docker image"
	@if [ "$(NOTARYFLAG)" = "true" ] ; then \
		$(DOCKERSAVE) -o $(HARBORPKG)/$(DOCKERIMGFILE).$(VERSIONTAG).tgz \
		$(DOCKERIMAGENAME_ADMINSERVER):$(VERSIONTAG) \
		$(DOCKERIMAGENAME_UI):$(VERSIONTAG) \
		$(DOCKERIMAGENAME_LOG):$(VERSIONTAG) \
		$(DOCKERIMAGENAME_DB):$(VERSIONTAG) \
		$(DOCKERIMAGENAME_JOBSERVICE):$(VERSIONTAG) \
<<<<<<< HEAD
		nginx:$(NGINXVERSION) vmware/registry:$(REGISTRYVERSION) photon:$(PHOTONVERSION) \
		vmware/notary-photon:$(NOTARYVERSION) vmware/notary-photon:$(NOTARYSIGNERVERSION) mariadb:$(MARIADBVERSION); \
=======
		nginx:$(NGINXVERSION) registry:$(REGISTRYVERSION) photon:$(PHOTONVERSION) \
		vmware/notary-photon:$(NOTARYVERSION) vmware/notary-photon:$(NOTARYSIGNERVERSION) vmware/harbor-notary-db:$(MARIADBVERSION); \
>>>>>>> 6d013531
	else \
		$(DOCKERSAVE) -o $(HARBORPKG)/$(DOCKERIMGFILE).$(VERSIONTAG).tgz \
		$(DOCKERIMAGENAME_ADMINSERVER):$(VERSIONTAG) \
		$(DOCKERIMAGENAME_UI):$(VERSIONTAG) \
		$(DOCKERIMAGENAME_LOG):$(VERSIONTAG) \
		$(DOCKERIMAGENAME_DB):$(VERSIONTAG) \
		$(DOCKERIMAGENAME_JOBSERVICE):$(VERSIONTAG) \
		nginx:$(NGINXVERSION) registry:$(REGISTRYVERSION) photon:$(PHOTONVERSION) ; \
	fi
	
	@if [ "$(NOTARYFLAG)" = "true" ] ; then \
		$(TARCMD) -zcvf harbor-offline-installer-$(VERSIONTAG).tgz \
		          $(HARBORPKG)/common/templates $(HARBORPKG)/$(DOCKERIMGFILE).$(VERSIONTAG).tgz \
				  $(HARBORPKG)/prepare $(HARBORPKG)/NOTICE \
				  $(HARBORPKG)/LICENSE $(HARBORPKG)/install.sh \
				  $(HARBORPKG)/harbor.cfg $(HARBORPKG)/$(DOCKERCOMPOSEFILENAME) \
				  $(HARBORPKG)/$(DOCKERCOMPOSENOTARYFILENAME) ; \
	else \
		$(TARCMD) -zcvf harbor-offline-installer-$(VERSIONTAG).tgz \
		          $(HARBORPKG)/common/templates $(HARBORPKG)/$(DOCKERIMGFILE).$(VERSIONTAG).tgz \
				  $(HARBORPKG)/prepare $(HARBORPKG)/NOTICE \
				  $(HARBORPKG)/LICENSE $(HARBORPKG)/install.sh \
				  $(HARBORPKG)/harbor.cfg $(HARBORPKG)/$(DOCKERCOMPOSEFILENAME) ; \
	fi

	@rm -rf $(HARBORPKG)
	@echo "Done."

pushimage:
	@echo "pushing harbor images ..."
	@$(DOCKERTAG) $(DOCKERIMAGENAME_ADMINSERVER):$(VERSIONTAG) $(REGISTRYSERVER)$(DOCKERIMAGENAME_ADMINSERVER):$(VERSIONTAG)
	@$(PUSHSCRIPTPATH)/$(PUSHSCRIPTNAME) $(REGISTRYSERVER)$(DOCKERIMAGENAME_ADMINSERVER):$(VERSIONTAG) \
		$(REGISTRYUSER) $(REGISTRYPASSWORD) $(REGISTRYSERVER)
	@$(DOCKERRMIMAGE) $(REGISTRYSERVER)$(DOCKERIMAGENAME_ADMINSERVER):$(VERSIONTAG)

	@$(DOCKERTAG) $(DOCKERIMAGENAME_UI):$(VERSIONTAG) $(REGISTRYSERVER)$(DOCKERIMAGENAME_UI):$(VERSIONTAG)
	@$(PUSHSCRIPTPATH)/$(PUSHSCRIPTNAME) $(REGISTRYSERVER)$(DOCKERIMAGENAME_UI):$(VERSIONTAG) \
		$(REGISTRYUSER) $(REGISTRYPASSWORD) $(REGISTRYSERVER)
	@$(DOCKERRMIMAGE) $(REGISTRYSERVER)$(DOCKERIMAGENAME_UI):$(VERSIONTAG)
	
	@$(DOCKERTAG) $(DOCKERIMAGENAME_JOBSERVICE):$(VERSIONTAG) $(REGISTRYSERVER)$(DOCKERIMAGENAME_JOBSERVICE):$(VERSIONTAG)
	@$(PUSHSCRIPTPATH)/$(PUSHSCRIPTNAME) $(REGISTRYSERVER)$(DOCKERIMAGENAME_JOBSERVICE):$(VERSIONTAG) \
		$(REGISTRYUSER) $(REGISTRYPASSWORD) $(REGISTRYSERVER)
	@$(DOCKERRMIMAGE) $(REGISTRYSERVER)$(DOCKERIMAGENAME_JOBSERVICE):$(VERSIONTAG)
	
	@$(DOCKERTAG) $(DOCKERIMAGENAME_LOG):$(VERSIONTAG) $(REGISTRYSERVER)$(DOCKERIMAGENAME_LOG):$(VERSIONTAG)
	@$(PUSHSCRIPTPATH)/$(PUSHSCRIPTNAME) $(REGISTRYSERVER)$(DOCKERIMAGENAME_LOG):$(VERSIONTAG) \
		$(REGISTRYUSER) $(REGISTRYPASSWORD) $(REGISTRYSERVER)
	@$(DOCKERRMIMAGE) $(REGISTRYSERVER)$(DOCKERIMAGENAME_LOG):$(VERSIONTAG)
	
	@$(DOCKERTAG) $(DOCKERIMAGENAME_DB):$(VERSIONTAG) $(REGISTRYSERVER)$(DOCKERIMAGENAME_DB):$(VERSIONTAG)
	@$(PUSHSCRIPTPATH)/$(PUSHSCRIPTNAME) $(REGISTRYSERVER)$(DOCKERIMAGENAME_DB):$(VERSIONTAG) \
		$(REGISTRYUSER) $(REGISTRYPASSWORD) $(REGISTRYSERVER)
	@$(DOCKERRMIMAGE) $(REGISTRYSERVER)$(DOCKERIMAGENAME_DB):$(VERSIONTAG)
		
start:
	@echo "loading harbor images..."
	@if [ "$(NOTARYFLAG)" = "true" ] ; then \
		$(DOCKERCOMPOSECMD) -f $(DOCKERCOMPOSEFILEPATH)/$(DOCKERCOMPOSEFILENAME) -f $(DOCKERCOMPOSEFILEPATH)/$(DOCKERCOMPOSENOTARYFILENAME) up -d ; \
	else \
		$(DOCKERCOMPOSECMD) -f $(DOCKERCOMPOSEFILEPATH)/$(DOCKERCOMPOSEFILENAME) up -d ; \
	fi
	@echo "Start complete. You can visit harbor now."
	
down:
	@echo "Please make sure to set -e NOTARYFLAG=true if you are using Notary in Harbor, otherwise the Notary containers cannot be stop automaticlly."
	@while [ -z "$$CONTINUE" ]; do \
        read -r -p "Type anything but Y or y to exit. [Y/N]: " CONTINUE; \
    done ; \
    [ $$CONTINUE = "y" ] || [ $$CONTINUE = "Y" ] || (echo "Exiting."; exit 1;)
	@echo "stoping harbor instance..."
	@if [ "$(NOTARYFLAG)" = "true" ] ; then \
		$(DOCKERCOMPOSECMD) -f $(DOCKERCOMPOSEFILEPATH)/$(DOCKERCOMPOSEFILENAME) -f $(DOCKERCOMPOSEFILEPATH)/$(DOCKERCOMPOSENOTARYFILENAME) down ; \
	else \
		$(DOCKERCOMPOSECMD) -f $(DOCKERCOMPOSEFILEPATH)/$(DOCKERCOMPOSEFILENAME) down ; \
	fi	
	@echo "Done."

cleanbinary:
	@echo "cleaning binary..."
	@if [ -f $(ADMINSERVERBINARYPATH)/$(ADMINSERVERBINARYNAME) ] ; then rm $(ADMINSERVERBINARYPATH)/$(ADMINSERVERBINARYNAME) ; fi
	@if [ -f $(UIBINARYPATH)/$(UIBINARYNAME) ] ; then rm $(UIBINARYPATH)/$(UIBINARYNAME) ; fi
	@if [ -f $(JOBSERVICEBINARYPATH)/$(JOBSERVICEBINARYNAME) ] ; then rm $(JOBSERVICEBINARYPATH)/$(JOBSERVICEBINARYNAME) ; fi

cleanimage:
	@echo "cleaning image for photon..."
	- $(DOCKERRMIMAGE) -f $(DOCKERIMAGENAME_ADMINSERVER):$(VERSIONTAG)
	- $(DOCKERRMIMAGE) -f $(DOCKERIMAGENAME_UI):$(VERSIONTAG)
	- $(DOCKERRMIMAGE) -f $(DOCKERIMAGENAME_DB):$(VERSIONTAG)
	- $(DOCKERRMIMAGE) -f $(DOCKERIMAGENAME_JOBSERVICE):$(VERSIONTAG)
	- $(DOCKERRMIMAGE) -f $(DOCKERIMAGENAME_LOG):$(VERSIONTAG)
#	- $(DOCKERRMIMAGE) -f registry:$(REGISTRYVERSION)
#	- $(DOCKERRMIMAGE) -f nginx:1.11.5

cleandockercomposefile:
	@echo "cleaning $(DOCKERCOMPOSEFILEPATH)/docker-compose.yml"
	@if [ -f $(DOCKERCOMPOSEFILEPATH)/docker-compose.yml ] ; then rm $(DOCKERCOMPOSEFILEPATH)/docker-compose.yml ; fi

cleanversiontag:
	@echo "cleaning version TAG"
	@rm -rf $(VERSIONFILEPATH)/$(VERSIONFILENAME)	
	
cleanpackage:
	@echo "cleaning harbor install package"
	@if [ -d $(BUILDPATH)/harbor ] ; then rm -rf $(BUILDPATH)/harbor ; fi
	@if [ -f $(BUILDPATH)/harbor-online-installer-$(VERSIONTAG).tgz ] ; \
	then rm $(BUILDPATH)/harbor-online-installer-$(VERSIONTAG).tgz ; fi
	@if [ -f $(BUILDPATH)/harbor-offline-installer-$(VERSIONTAG).tgz ] ; \
	then rm $(BUILDPATH)/harbor-offline-installer-$(VERSIONTAG).tgz ; fi	

.PHONY: cleanall
cleanall: cleanbinary cleanimage cleandockercomposefile cleanversiontag cleanpackage

clean: 
	@echo "  make cleanall:		remove binary, Harbor images, specific version docker-compose"
	@echo "		file, specific version tag, online and offline install package"
	@echo "  make cleanbinary:		remove ui and jobservice binary"
	@echo "  make cleanimage:		remove Harbor images"
	@echo "  make cleandockercomposefile:	remove specific version docker-compose"
	@echo "  make cleanversiontag:		cleanpackageremove specific version tag"
	@echo "  make cleanpackage:		remove online and offline install package"

all: install
<|MERGE_RESOLUTION|>--- conflicted
+++ resolved
@@ -316,13 +316,8 @@
 		$(DOCKERIMAGENAME_LOG):$(VERSIONTAG) \
 		$(DOCKERIMAGENAME_DB):$(VERSIONTAG) \
 		$(DOCKERIMAGENAME_JOBSERVICE):$(VERSIONTAG) \
-<<<<<<< HEAD
 		nginx:$(NGINXVERSION) vmware/registry:$(REGISTRYVERSION) photon:$(PHOTONVERSION) \
-		vmware/notary-photon:$(NOTARYVERSION) vmware/notary-photon:$(NOTARYSIGNERVERSION) mariadb:$(MARIADBVERSION); \
-=======
-		nginx:$(NGINXVERSION) registry:$(REGISTRYVERSION) photon:$(PHOTONVERSION) \
 		vmware/notary-photon:$(NOTARYVERSION) vmware/notary-photon:$(NOTARYSIGNERVERSION) vmware/harbor-notary-db:$(MARIADBVERSION); \
->>>>>>> 6d013531
 	else \
 		$(DOCKERSAVE) -o $(HARBORPKG)/$(DOCKERIMGFILE).$(VERSIONTAG).tgz \
 		$(DOCKERIMAGENAME_ADMINSERVER):$(VERSIONTAG) \
@@ -330,7 +325,7 @@
 		$(DOCKERIMAGENAME_LOG):$(VERSIONTAG) \
 		$(DOCKERIMAGENAME_DB):$(VERSIONTAG) \
 		$(DOCKERIMAGENAME_JOBSERVICE):$(VERSIONTAG) \
-		nginx:$(NGINXVERSION) registry:$(REGISTRYVERSION) photon:$(PHOTONVERSION) ; \
+		nginx:$(NGINXVERSION) vmware/registry:$(REGISTRYVERSION) photon:$(PHOTONVERSION) ; \
 	fi
 	
 	@if [ "$(NOTARYFLAG)" = "true" ] ; then \
@@ -445,4 +440,4 @@
 	@echo "  make cleanversiontag:		cleanpackageremove specific version tag"
 	@echo "  make cleanpackage:		remove online and offline install package"
 
-all: install
+all: install