# Harbor drone integration.
---
clone:
  path: github.com/vmware/harbor
  tags: true

build:
  # harbor-clarity-compile:
  #   image: vmware/harbor-clarity-ui-builder:0.8.4
  #   pull: true
  #   environment:
  #     BIN: bin
  #     GOPATH: /drone
  #     SHELL: /bin/bash
  #   commands:
  #     - ls -la /drone/src/github.com/vmware/harbor
  #     - cp -r /drone/src/github.com/vmware/harbor/src/ui/static /clarity-seed/dist
  #     - cp -r /drone/src/github.com/vmware/harbor/src/ui_ng/src /clarity-seed/src
  #     # - /entrypoint.sh
  #   when:
  #     success: true

  integration-test-on-pr:
    image: gcr.io/eminent-nation-87317/vic-integration-test:1.28
    pull: true
    privileged: false
    environment:
      BIN: bin
      GOPATH: /drone
      SHELL: /bin/bash
      LOG_TEMP_DIR: install-logs
      GITHUB_AUTOMATION_API_KEY:  $$GITHUB_AUTOMATION_API_KEY
      DRONE_SERVER:  $$DRONE_SERVER
      DRONE_TOKEN:  $$DRONE_TOKEN
      TEST_URL_ARRAY:  $$TEST_URL_ARRAY
      TEST_USERNAME:  $$TEST_USERNAME
      TEST_PASSWORD:  $$TEST_PASSWORD
      TEST_DATASTORE: $$TEST_DATASTORE
      TEST_TIMEOUT: $$TEST_TIMEOUT
      REPORTING_SERVER_URL: $$REPORTING_SERVER_URL
      DOMAIN: $$CI_DOMAIN
    commands:
<<<<<<< HEAD
      - tests/integration.sh
=======
      # - /usr/local/bin/dockerd-entrypoint.sh dockerd &>/dev/null &
      # - sleep 10
      # - docker pull vmware/harbor-ui:v1.1.0
      - tests/integration.sh
    when:
      success: true
>>>>>>> 144c9a9c
<|MERGE_RESOLUTION|>--- conflicted
+++ resolved
@@ -40,13 +40,7 @@
       REPORTING_SERVER_URL: $$REPORTING_SERVER_URL
       DOMAIN: $$CI_DOMAIN
     commands:
-<<<<<<< HEAD
-      - tests/integration.sh
-=======
       # - /usr/local/bin/dockerd-entrypoint.sh dockerd &>/dev/null &
       # - sleep 10
       # - docker pull vmware/harbor-ui:v1.1.0
-      - tests/integration.sh
-    when:
-      success: true
->>>>>>> 144c9a9c
+      - tests/integration.sh